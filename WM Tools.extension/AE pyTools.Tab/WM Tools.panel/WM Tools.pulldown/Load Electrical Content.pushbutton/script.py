--- conflicted
+++ resolved
@@ -387,12 +387,9 @@
     allowed_categories = [
         DB.BuiltInCategory.OST_IOSModelGroups,
         DB.BuiltInCategory.OST_IOSAttachedDetailGroups,
-<<<<<<< HEAD
-=======
         DB.BuiltInCategory.OST_ElectricalFixtures,
         DB.BuiltInCategory.OST_KeynoteTags,
         DB.BuiltInCategory.OST_ElectricalFixtureTags
->>>>>>> 3df7b2b9
     ]
     category_filters = [DB.ElementCategoryFilter(cat) for cat in allowed_categories]
     combined_filter = DB.LogicalOrFilter(category_filters)
@@ -473,7 +470,6 @@
     except Exception as e:
         output.print_md("❌ Exception during schedule deletion: {}".format(e))
         logger.error("Schedule deletion failed: {}".format(e))
-<<<<<<< HEAD
 
 
 def set_leader_arrowheads_for_tags(doc):
@@ -489,23 +485,6 @@
         family_name = DB.ElementType.FamilyName
         name = DB.Element.Name.__get__(elem)
 
-=======
-
-
-def set_leader_arrowheads_for_tags(doc):
-    """
-    Sets the LEADER_ARROWHEAD parameter for specific tag symbols
-    to the arrowhead named 'Dot Open 1/16"'.
-    Prints all arrowhead types for inspection.
-    """
-    arrowhead = None
-
-    # Step 1: Inspect all ElementTypes for Arrowheads
-    for elem in DB.FilteredElementCollector(doc).OfClass(DB.ElementType).WhereElementIsElementType():
-        family_name = DB.ElementType.FamilyName
-        name = DB.Element.Name.__get__(elem)
-
->>>>>>> 3df7b2b9
         if name == 'Dot Open 1/16"':
             arrowhead = elem
             output.print_md("🎯 Found match: '{}'".format(name))
@@ -601,10 +580,6 @@
         panel_template_ids = collect_panel_template_ids(starter_doc)
         view_filter_ids = collect_filter_ids(starter_doc)
         group_ids = get_elements_in_view(starter_doc, copy_view)
-<<<<<<< HEAD
-
-=======
->>>>>>> 3df7b2b9
         copy_ids = copy_groups(copy_view, group_ids, doc, target_view)
         delete_groups(doc, copy_ids)
 
